--- conflicted
+++ resolved
@@ -101,13 +101,8 @@
     )
     np.testing.assert_almost_equal(
         np.array(
-<<<<<<< HEAD
-            model.system_dynamics(
-                cn=5, f=100, tau1=0.050957, km=0.103, t=0.11, t_stim_prev=[0, 0.1], impulse_time=[0.0002]
-=======
             model.system_dynamics_with_fatigue(
                 cn=5, f=100, tau1=0.050957, km=0.103, t=0.11, t_stim_prev=[0, 0.1], impulse_time=0.0002
->>>>>>> 6f964c7b
             )
         ).squeeze(),
         np.array(DM([-417.918, -490.511, 0.0210759, 1.9e-05])).squeeze(),
